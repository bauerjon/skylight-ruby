--- conflicted
+++ resolved
@@ -1,31 +1,15 @@
-<<<<<<< HEAD
 ## 0.6.0 (January 27, 2015)
-
-* [FEATURE] Sinatra support - See http://docs.skylight.io/sinatra/
-* [FEATURE] Tilt probe
-* [FEATURE] Sequel probe
-
-## 0.5.2 (December 15, 2014)
-
-* [FEATURE] Add support for ignoring multiple endpoints (via YAML configuration)
-=======
-## 0.6.0 - Beta 1 (January 5, 2014)
 
 * [IMPROVEMENT] Eliminates runtime dependency on the Rails
   constant across the entire codebase
-* [FEATURE] Support for Sinatra applications. During the
-  beta period, this requires an opt-in via
-  `require "skylight/sinatra". See http://docs.skylight.io/sinatra/
-* [FEATURE] Support for the Sequel ORM (off by default for Rails apps
-  during the beta)
-* [FEATURE] Support for Tilt templates (off by default for Rails apps
-  during the beta)
+* [FEATURE] Support for Sinatra applications. See http://docs.skylight.io/sinatra/
+* [FEATURE] Support for the Sequel ORM (off by default for Rails apps)
+* [FEATURE] Support for Tilt templates (off by default for Rails apps)
 
 ## 0.5.2 (December 15, 2014)
 
 * [IMPROVEMENT] Support ignoring multiple heartbeat endpoints
 * [BUGFIX] Fix compilation errors on old GCC
->>>>>>> 59fd4d4c
 
 ## 0.5.1 (December 5, 2014)
 
