--- conflicted
+++ resolved
@@ -1,10 +1,7 @@
-<<<<<<< HEAD
-=======
 ## 0.3.1 (March 8, 2014)
 
 * Fix requires to allow CLI to function without native extension.
 
->>>>>>> 503d3768
 ## 0.3.0 (February 28, 2014)
 
 * Native Rust agent
