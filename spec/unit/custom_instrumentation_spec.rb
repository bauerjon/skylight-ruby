require 'spec_helper'

describe "Skylight::Instrumenter", :http, :agent do

  let :hello do
    double('hello')
  end

  context 'when the instrumenter is not running' do

    it 'does not break code' do
      hello.should_receive(:hello)

      Skylight.trace 'Zomg', 'app.rack.request' do |t|
        t.should be_nil

        ret = Skylight.instrument category: 'foo.bar' do |s|
          s.should be_nil
          hello.hello
          1
        end

        ret.should == 1
      end

      Skylight::Instrumenter.instance.should be_nil
    end

  end

  context 'when the instrumenter is running' do

    before :each do
      start!
      clock.freeze
    end

    after :each do
      Skylight.stop!
    end

    it 'tracks custom instrumentation metrics' do
      hello.should_receive(:hello)

      Skylight.trace 'Testin', 'app.rack.request' do |t|
        clock.skip 0.1
        ret = Skylight.instrument category: 'app.foo' do
          clock.skip 0.1
          hello.hello
          3
        end

        ret.should == 3
      end

      clock.unfreeze
      server.wait(count: 3)

      server.reports[0].endpoints.count.should == 1

      ep = server.reports[0].endpoints[0]
      ep.name.should == 'Testin'
      ep.traces.count.should == 1

      t = ep.traces[0]
      t.spans.count.should == 2
      t.spans[0].should == span(
        event:      event('app.rack.request'),
        started_at: 0,
        duration:   2_000 )
      t.spans[1].should == span(
        parent:     0,
        event:      event('app.foo'),
        started_at: 1_000,
        duration:   1_000 )
    end

    it 'recategorizes unknown events as other' do
      Skylight.trace 'Testin', 'app.rack.request' do |t|
        clock.skip 0.1
        Skylight.instrument category: 'foo' do
          clock.skip 0.1
        end
      end

      clock.unfreeze
      server.wait count: 3

      ep = server.reports[0].endpoints[0]
      t  = ep.traces[0]

      t.spans[1].should == span(
        parent:     0,
        event:      event('other.foo'),
        started_at: 1_000,
        duration:   1_000)
    end

    it 'sets a default category' do
      Skylight.trace 'Testin', 'app.rack.request' do |t|
        clock.skip 0.1
        Skylight.instrument title: 'foo' do
          clock.skip 0.1
        end
      end

      clock.unfreeze
      server.wait count: 3

      ep = server.reports[0].endpoints[0]
      t  = ep.traces[0]

      t.spans[1].should == span(
        parent:     0,
        event:      event('app.block', 'foo'),
        started_at: 1_000,
        duration:   1_000)
    end

    class MyClass
      include Skylight::Helpers

      instrument_method
      def one(arg)
        yield if block_given?
        arg
      end

      def two
        yield if block_given?
      end

      def three
        yield if block_given?
      end

      instrument_method category: "app.winning", title: "Win"
      def custom
        yield if block_given?
      end

      instrument_method :three

      instrument_method
      def self.singleton_method
        yield if block_given?
      end

<<<<<<< HEAD
      attr_accessor :myvar
      instrument_method :myvar=
=======
      def self.singleton_method_without_options
        yield if block_given?
      end
      instrument_class_method :singleton_method_without_options

      def self.singleton_method_with_options
        yield if block_given?
      end
      instrument_class_method :singleton_method_with_options,
        category: 'app.singleton',
        title: 'Singleton Method'
>>>>>>> a2252615
    end

    it 'tracks instrumented methods using the helper' do
      Skylight.trace 'Testin', 'app.rack.request' do |t|
        inst = MyClass.new

        clock.skip 0.1
        ret = inst.one(:zomg) { clock.skip 0.1; :one }
        ret.should == :zomg

        clock.skip 0.1
        inst.two { clock.skip 0.1 }

        clock.skip 0.1
        ret = inst.three { clock.skip 0.1; :tres }
        ret.should == :tres

        clock.skip 0.1
        inst.custom { clock.skip 0.1 }

        clock.skip 0.1
        MyClass.singleton_method { clock.skip 0.1 }

        clock.skip 0.1
<<<<<<< HEAD
        ret = (inst.myvar = :foo)
        ret.should == :foo
        inst.myvar.should == :foo
=======
        MyClass.singleton_method_without_options { clock.skip 0.1 }

        clock.skip 0.1
        MyClass.singleton_method_with_options { clock.skip 0.1 }
>>>>>>> a2252615
      end

      clock.unfreeze
      server.wait count: 3

      server.reports[0].endpoints.count.should == 1

      ep = server.reports[0].endpoints[0]
      ep.name.should == 'Testin'
      ep.traces.count.should == 1

      t = ep.traces[0]
<<<<<<< HEAD
      t.spans.count.should == 6
=======
      t.spans.count.should == 7
>>>>>>> a2252615

      # Root span
      t.spans[0].should == span(
        event:      event('app.rack.request'),
        started_at: 0,
<<<<<<< HEAD
        duration:   11_000 )
=======
        duration:   14_000 )
>>>>>>> a2252615

      t.spans[1].should == span(
        parent:     0,
        event:      event('app.method', 'MyClass#one'),
        started_at: 1_000,
        duration:   1_000)

      t.spans[2].should == span(
        parent:     0,
        event:      event('app.method', 'MyClass#three'),
        started_at: 5_000,
        duration:   1_000)

      t.spans[3].should == span(
        parent:     0,
        event:      event('app.winning', 'Win'),
        started_at: 7_000,
        duration:   1_000)

      t.spans[4].should == span(
        parent:     0,
        event:      event('app.method', 'MyClass.singleton_method'),
        started_at: 9_000,
        duration:   1_000)

      t.spans[5].should == span(
        parent:     0,
<<<<<<< HEAD
        event:      event('app.method', 'MyClass#myvar='),
        started_at: 11_000,
        duration:   0)
=======
        event:      event('app.method', 'MyClass.singleton_method_without_options'),
        started_at: 11_000,
        duration:   1_000)

      t.spans[6].should == span(
        parent:     0,
        event:      event('app.singleton', 'Singleton Method'),
        started_at: 13_000,
        duration:   1_000)
>>>>>>> a2252615
    end

  end

end<|MERGE_RESOLUTION|>--- conflicted
+++ resolved
@@ -146,10 +146,6 @@
         yield if block_given?
       end
 
-<<<<<<< HEAD
-      attr_accessor :myvar
-      instrument_method :myvar=
-=======
       def self.singleton_method_without_options
         yield if block_given?
       end
@@ -161,7 +157,9 @@
       instrument_class_method :singleton_method_with_options,
         category: 'app.singleton',
         title: 'Singleton Method'
->>>>>>> a2252615
+
+      attr_accessor :myvar
+      instrument_method :myvar=
     end
 
     it 'tracks instrumented methods using the helper' do
@@ -186,16 +184,15 @@
         MyClass.singleton_method { clock.skip 0.1 }
 
         clock.skip 0.1
-<<<<<<< HEAD
+        MyClass.singleton_method_without_options { clock.skip 0.1 }
+
+        clock.skip 0.1
+        MyClass.singleton_method_with_options { clock.skip 0.1 }
+
+        clock.skip 0.1
         ret = (inst.myvar = :foo)
         ret.should == :foo
         inst.myvar.should == :foo
-=======
-        MyClass.singleton_method_without_options { clock.skip 0.1 }
-
-        clock.skip 0.1
-        MyClass.singleton_method_with_options { clock.skip 0.1 }
->>>>>>> a2252615
       end
 
       clock.unfreeze
@@ -208,21 +205,13 @@
       ep.traces.count.should == 1
 
       t = ep.traces[0]
-<<<<<<< HEAD
-      t.spans.count.should == 6
-=======
-      t.spans.count.should == 7
->>>>>>> a2252615
+      t.spans.count.should == 8
 
       # Root span
       t.spans[0].should == span(
         event:      event('app.rack.request'),
         started_at: 0,
-<<<<<<< HEAD
-        duration:   11_000 )
-=======
-        duration:   14_000 )
->>>>>>> a2252615
+        duration:   15_000 )
 
       t.spans[1].should == span(
         parent:     0,
@@ -250,11 +239,6 @@
 
       t.spans[5].should == span(
         parent:     0,
-<<<<<<< HEAD
-        event:      event('app.method', 'MyClass#myvar='),
-        started_at: 11_000,
-        duration:   0)
-=======
         event:      event('app.method', 'MyClass.singleton_method_without_options'),
         started_at: 11_000,
         duration:   1_000)
@@ -264,7 +248,12 @@
         event:      event('app.singleton', 'Singleton Method'),
         started_at: 13_000,
         duration:   1_000)
->>>>>>> a2252615
+
+      t.spans[7].should == span(
+        parent:     0,
+        event:      event('app.method', 'MyClass#myvar='),
+        started_at: 15_000,
+        duration:   0)
     end
 
   end
